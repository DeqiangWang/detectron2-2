--- conflicted
+++ resolved
@@ -246,10 +246,8 @@
     compute the IoU (intersection over union)
     between __all__ N x M pairs of boxes.
     The box order must be (xmin, ymin, xmax, ymax).
-
     Args:
         boxes1,boxes2 (Boxes): two `Boxes`. Contains N & M boxes, respectively.
-
     Returns:
         Tensor: IoU, sized [N,M].
     """
@@ -257,22 +255,12 @@
 
     boxes1_tensor, boxes2_tensor = boxes1.tensor, boxes2.tensor
 
-<<<<<<< HEAD
     lt = torch.max(boxes1_tensor[:, None, :2], boxes2_tensor[:, :2])  # [N,M,2]
     rb = torch.min(boxes1_tensor[:, None, 2:], boxes2_tensor[:, 2:])  # [N,M,2]
 
     N = int(len(boxes1))
     M = int(len(boxes2))
     iou = torch.zeros([N,M]).to(boxes1.device)
-=======
-    width_height = torch.min(boxes1[:, None, 2:], boxes2[:, 2:]) - torch.max(
-        boxes1[:, None, :2], boxes2[:, :2]
-    )  # [N,M,2]
-
-    width_height.clamp_(min=0)  # [N,M,2]
-    inter = width_height.prod(dim=2)  # [N,M]
-    del width_height
->>>>>>> 706a3185
 
     for i in range(0, N, 20):
         area1 = boxes1[i:min(i+20, N)].area()
